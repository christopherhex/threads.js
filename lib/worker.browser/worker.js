'use strict';

exports.__esModule = true;

var _typeof = typeof Symbol === "function" && typeof Symbol.iterator === "symbol" ? function (obj) { return typeof obj; } : function (obj) { return obj && typeof Symbol === "function" && obj.constructor === Symbol ? "symbol" : typeof obj; };

var _eventemitter = require('eventemitter3');

var _eventemitter2 = _interopRequireDefault(_eventemitter);

var _slaveCodeUri = require('./slave-code-uri');

var _slaveCodeUri2 = _interopRequireDefault(_slaveCodeUri);

var _config = require('../config');

function _interopRequireDefault(obj) { return obj && obj.__esModule ? obj : { default: obj }; }

function _classCallCheck(instance, Constructor) { if (!(instance instanceof Constructor)) { throw new TypeError("Cannot call a class as a function"); } }

function _possibleConstructorReturn(self, call) { if (!self) { throw new ReferenceError("this hasn't been initialised - super() hasn't been called"); } return call && (typeof call === "object" || typeof call === "function") ? call : self; }

function _inherits(subClass, superClass) { if (typeof superClass !== "function" && superClass !== null) { throw new TypeError("Super expression must either be null or a function, not " + typeof superClass); } subClass.prototype = Object.create(superClass && superClass.prototype, { constructor: { value: subClass, enumerable: false, writable: true, configurable: true } }); if (superClass) Object.setPrototypeOf ? Object.setPrototypeOf(subClass, superClass) : subClass.__proto__ = superClass; }

if (_typeof(window.Worker) !== 'object' && typeof window.Worker !== 'function') {
  throw new Error('Browser does not support web workers!');
}

function joinPaths(path1, path2) {
  if (!path1 || !path2) {
    return path1 + path2;
  } else if (path1.charAt(path1.length - 1) === '/' || path2.charAt(0) === '/') {
    return path1 + path2;
  } else {
    return path1 + '/' + path2;
  }
}

function prependScriptUrl(scriptUrl) {
  var prefix = (0, _config.getConfig)().basepath.web;
  return prefix ? joinPaths(prefix, scriptUrl) : scriptUrl;
}

function convertToArray(input) {
  var outputArray = [];
  var index = 0;

  while (typeof input[index] !== 'undefined') {
    outputArray.push(input[index]);
    index++;
  }

  return outputArray;
}

function logError(error) {
  if (error.stack) {
    console.error(error.stack); // eslint-disable-line no-console
  } else if (error.message && error.filename && error.lineno) {
    var fileName = error.filename.match(/^data:text\/javascript/) && error.filename.length > 50 ? error.filename.substr(0, 50) + '...' : error.filename;
    console.error(error.message + ' @' + fileName + ':' + error.lineno); // eslint-disable-line no-console
  } else {
    console.error(error); // eslint-disable-line no-console
  }
}

var Worker = function (_EventEmitter) {
  _inherits(Worker, _EventEmitter);

  function Worker() {
    var initialScript = arguments.length <= 0 || arguments[0] === undefined ? null : arguments[0];
    var importScripts = arguments.length <= 1 || arguments[1] === undefined ? [] : arguments[1];

    _classCallCheck(this, Worker);

    // used by `run()` to decide if the worker must be re-initialized

    var _this = _possibleConstructorReturn(this, _EventEmitter.call(this));

    _this.currentRunnable = null;
    _this.currentImportScripts = [];

    _this.initWorker();
    _this.worker.addEventListener('message', _this.handleMessage.bind(_this));
    _this.worker.addEventListener('error', _this.handleError.bind(_this));

    if (initialScript) {
      _this.run(initialScript, importScripts);
    }
    return _this;
  }

  Worker.prototype.initWorker = function initWorker() {
    try {
      this.worker = new window.Worker(_slaveCodeUri2.default);
    } catch (error) {
      var slaveScriptUrl = (0, _config.getConfig)().fallback.slaveScriptUrl;
      if (slaveScriptUrl) {
        // try using the slave script file instead of the data URI
<<<<<<< HEAD
        this.worker = new window.Worker(_slaveCodeUri2.default);
=======
        this.worker = new window.Worker(slaveScriptUrl);
>>>>>>> e79a3839
      } else {
        // re-throw
        throw error;
      }
    }
  };

  Worker.prototype.run = function run(toRun) {
    var importScripts = arguments.length <= 1 || arguments[1] === undefined ? [] : arguments[1];

    if (this.alreadyInitializedToRun(toRun, importScripts)) {
      // don't re-initialize with the new logic if it already has been
      return this;
    }

    if (typeof toRun === 'function') {
      this.runMethod(toRun, importScripts);
    } else {
      this.runScripts(toRun, importScripts);
    }

    this.currentRunnable = toRun;
    this.currentImportScripts = importScripts;

    return this;
  };

  Worker.prototype.runMethod = function runMethod(method, importScripts) {
    var methodStr = method.toString();
    var args = methodStr.substring(methodStr.indexOf('(') + 1, methodStr.indexOf(')')).split(',');
    var body = methodStr.substring(methodStr.indexOf('{') + 1, methodStr.lastIndexOf('}'));

    this.worker.postMessage({
      initByMethod: true,
      method: { args: args, body: body },
      scripts: importScripts.map(prependScriptUrl)
    });
  };

  Worker.prototype.runScripts = function runScripts(script, importScripts) {
    if (!script) {
      throw new Error('Must pass a function or a script URL to run().');
    }

    // attention: array for browser, single script for node
    this.worker.postMessage({
      initByScripts: true,
      scripts: importScripts.concat([script]).map(prependScriptUrl)
    });
  };

  Worker.prototype.send = function send(param) {
    var transferables = arguments.length <= 1 || arguments[1] === undefined ? [] : arguments[1];

    this.worker.postMessage({
      doRun: true,
      param: param
    }, transferables);
    return this;
  };

  Worker.prototype.kill = function kill() {
    this.worker.terminate();
    this.emit('exit');
    return this;
  };

  Worker.prototype.promise = function promise() {
    var _this2 = this;

    return new Promise(function (resolve, reject) {
      _this2.once('message', resolve).once('error', reject);
    });
  };

  Worker.prototype.alreadyInitializedToRun = function alreadyInitializedToRun(toRun, importScripts) {
    var runnablesMatch = this.currentRunnable === toRun;
    var importScriptsMatch = this.currentImportScripts === importScripts || importScripts.length === 0 && this.currentImportScripts.length === 0;

    return runnablesMatch && importScriptsMatch;
  };

  Worker.prototype.handleMessage = function handleMessage(event) {
    if (event.data.error) {
      this.handleError(event.data.error);
    } else if (event.data.progress) {
      this.handleProgress(event.data.progress);
    } else {
      var responseArgs = convertToArray(event.data.response);
      this.emit.apply(this, ['message'].concat(responseArgs));
      this.emit.apply(this, ['done'].concat(responseArgs)); // this one is just for convenience
    }
  };

  Worker.prototype.handleProgress = function handleProgress(progress) {
    this.emit('progress', progress);
  };

  Worker.prototype.handleError = function handleError(error) {
    if (!this.listeners('error', true)) {
      logError(error);
    }

    if (error.preventDefault) {
      error.preventDefault();
    }

    this.emit('error', error);
  };

  return Worker;
}(_eventemitter2.default);

exports.default = Worker;
//# sourceMappingURL=worker.js.map<|MERGE_RESOLUTION|>--- conflicted
+++ resolved
@@ -97,11 +97,7 @@
       var slaveScriptUrl = (0, _config.getConfig)().fallback.slaveScriptUrl;
       if (slaveScriptUrl) {
         // try using the slave script file instead of the data URI
-<<<<<<< HEAD
-        this.worker = new window.Worker(_slaveCodeUri2.default);
-=======
         this.worker = new window.Worker(slaveScriptUrl);
->>>>>>> e79a3839
       } else {
         // re-throw
         throw error;
