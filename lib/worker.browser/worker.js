--- conflicted
+++ resolved
@@ -37,13 +37,8 @@
 }
 
 function prependScriptUrl(scriptUrl) {
-<<<<<<< HEAD
   var prefix = (0, _config.getConfig)().basepath.web;
-  return prefix ? prefix + '/' + scriptUrl : scriptUrl;
-=======
-  var prefix = _config.getConfig().basepath.web;
   return prefix ? joinPaths(prefix, scriptUrl) : scriptUrl;
->>>>>>> 58713a7a
 }
 
 function convertToArray(input) {
@@ -78,21 +73,16 @@
 
     _classCallCheck(this, Worker);
 
+    // used by `run()` to decide if the worker must be re-initialized
+
     var _this = _possibleConstructorReturn(this, _EventEmitter.call(this));
 
-<<<<<<< HEAD
+    _this.currentRunnable = null;
+    _this.currentImportScripts = [];
+
     _this.initWorker();
     _this.worker.addEventListener('message', _this.handleMessage.bind(_this));
     _this.worker.addEventListener('error', _this.handleError.bind(_this));
-=======
-    // used by `run()` to decide if the worker must be re-initialized
-    this.currentRunnable = null;
-    this.currentImportScripts = [];
-
-    this.initWorker();
-    this.worker.addEventListener('message', this.handleMessage.bind(this));
-    this.worker.addEventListener('error', this.handleError.bind(this));
->>>>>>> 58713a7a
 
     if (initialScript) {
       _this.run(initialScript, importScripts);
